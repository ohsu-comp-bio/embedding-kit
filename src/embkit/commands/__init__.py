--- conflicted
+++ resolved
@@ -13,9 +13,4 @@
 from .model import model
 from .matrix import matrix
 from .cbio import cbio_cmd
-<<<<<<< HEAD
-
-__all__ = ["matrix", "model"]
-=======
-from .datasets import datasets
->>>>>>> 0b8dcc2f
+from .datasets import datasets