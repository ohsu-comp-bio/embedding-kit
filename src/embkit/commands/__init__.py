--- conflicted
+++ resolved
@@ -14,10 +14,7 @@
 from .matrix import matrix
 from .cbio import cbio_cmd
 from .datasets import datasets
-<<<<<<< HEAD
 from .protein import protein
+from .align import align
 
-__all__ = ["model", "matrix", "datasets", "protein"]
-=======
-from .align import align
->>>>>>> 8f489da4
+__all__ = ["model", "matrix", "datasets", "protein"]