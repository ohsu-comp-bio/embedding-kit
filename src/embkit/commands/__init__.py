--- conflicted
+++ resolved
@@ -13,10 +13,7 @@
 from .model import model
 from .matrix import matrix
 from .cbio import cbio_cmd
-<<<<<<< HEAD
+from .datasets import datasets
 from .protein import protein
 
-__all__ = ["model", "matrix", "protein"]
-=======
-from .datasets import datasets
->>>>>>> 3657a848
+__all__ = ["model", "matrix", "datasets", "protein"]