
import click
import pandas as pd
<<<<<<< HEAD
import numpy as np
import torch
from ..layers import LayerInfo
from ..models.vae.vae import VAE
from ..models.hla2vec import fit_hla2vec, load_bigmhc
=======

from .. import dataframe_loader, dataframe_tensor
from ..layers import LayerInfo, build_layers, ConstraintInfo
from ..models.vae.vae import VAE, BaseVAE
from ..preprocessing import ExpMinMaxScaler
from ..losses import bce_with_logits
from ..pathway import extract_pathway_interactions, feature_map_intersect, FeatureGroups
>>>>>>> 55047b0c

model = click.Group(name="model", help="VAE Model commands.")

@model.command()
@click.argument("input_path", type=click.Path(exists=True, dir_okay=False, readable=True, path_type=str))
@click.option("--latent", "-l", type=int, default=256, show_default=True, help="Latent dimension size.")
@click.option("--epochs", "-e", type=int, default=20, show_default=True, help="Training epochs.")
@click.option("--encode-layers", type=str, default="400,200")
@click.option("--decode-layers", type=str, default="200,400")
@click.option("--normalize", "-n", type=str, default="none")
@click.option("--learning-rate", "-r", type=float, default=0.0001)
@click.option("--out", "-o", type=str, default=None)
def train_vae(input_path: str, latent: int, 
              epochs: int, out: str, normalize:str, 
              encode_layers:str, decode_layers:str,
              learning_rate: float):
    """Train VAE model from a TSV file."""
    df = pd.read_csv(input_path, sep="\t", index_col=0)

    if normalize == "expMinMax":
        norm = ExpMinMaxScaler()
        norm.fit(df)
        df = pd.DataFrame( norm.transform(df), index=df.index, columns=df.columns)

    feature_count = len(df.columns)

    layer_sizes = list( int(i) for i in encode_layers.split(",") )
    layer_sizes.append(latent)
    enc_layers = build_layers( layer_sizes )

    layer_sizes = list( int(i) for i in decode_layers.split(",") )
    layer_sizes.append(feature_count)
    dec_layers = build_layers( layer_sizes, end_activation="none" )

    #schedule = [(0.0, 20), (0.1, 20), (0.3, 40), (0.4, 40)]
    schedule = [(0.0, 20)]
    vae = VAE(features=df.columns,
              latent_dim=latent,
              encoder_layers=enc_layers,
              decoder_layers=dec_layers)

    vae.fit(df, epochs=epochs,
            beta_schedule=schedule, lr=learning_rate, loss=bce_with_logits)
    click.echo("Training complete.")

    vae.save(out, df)
    click.echo(f"Model saved, to {out}")


@model.command()
@click.argument("input_path", type=click.Path(exists=True, dir_okay=False, readable=True, path_type=str))
@click.argument("pathway_sif", type=click.Path(exists=True, dir_okay=False, readable=True, path_type=str))
@click.option("--epochs", "-e", type=int, default=20, show_default=True, help="Training epochs.")
@click.option("--encode-layers", type=str, default="400,200")
@click.option("--decode-layers", type=str, default="200,400")
@click.option("--normalize", "-n", type=str, default="none")
@click.option("--learning-rate", "-r", type=float, default=0.0001)
@click.option("--out", "-o", type=str, default=None)
def train_netvae(input_path: str, pathway_sif:str, out:str,
                encode_layers:str, decode_layers:str,
                epochs: int, normalize: str,
                learning_rate: float):
    """Train VAE model from a TSV file."""
    df = pd.read_csv(input_path, sep="\t", index_col=0)

    feature_map = extract_pathway_interactions(pathway_sif)

    feature_map, isect = feature_map_intersect(feature_map, df.columns)

    df = df[isect]
    if normalize == "expMinMax":
        norm = ExpMinMaxScaler()
        norm.fit(df)
        df = pd.DataFrame( norm.transform(df), index=df.index, columns=df.columns)

    batch_size=256
    dataloader = dataframe_loader(df, batch_size=batch_size)

    fmap = FeatureGroups(feature_map)
    group_count = len(fmap)
    feature_count = len(isect)

    print(f"Feature count {feature_count} latent_size: {group_count}")

    gcounts = [5,2,1]

    enc_layers = [
        LayerInfo(group_count*gcounts[0], op="masked_linear", constraint=ConstraintInfo("features-to-group", fmap, out_group_count=gcounts[0])),
        LayerInfo(group_count*gcounts[1], op="masked_linear", constraint=ConstraintInfo("group-to-group", fmap, in_group_count=gcounts[0], out_group_count=gcounts[1])),
        LayerInfo(group_count, op="masked_linear", constraint=ConstraintInfo("group-to-group", fmap, in_group_count=gcounts[1], out_group_count=gcounts[2]))
    ]

    dec_layers = [
        LayerInfo(group_count*gcounts[1], op="masked_linear", constraint=ConstraintInfo("group-to-group", fmap, in_group_count=gcounts[2], out_group_count=gcounts[1])),
        LayerInfo(group_count*gcounts[0], op="masked_linear", constraint=ConstraintInfo("group-to-group", fmap, in_group_count=gcounts[1], out_group_count=gcounts[0])),
        LayerInfo(feature_count, op="masked_linear", constraint=ConstraintInfo("group-to-features", fmap, in_group_count=gcounts[0]), activation="none")
    ]

    #schedule = [(0.0, 20), (0.1, 20), (0.3, 40), (0.4, 40)]
    schedule = [(0.0, 20)]
    vae = VAE(df.columns, latent_dim=group_count, encoder_layers=enc_layers, decoder_layers=dec_layers)
    vae.fit(X=dataloader, beta_schedule=schedule, lr=learning_rate, loss=bce_with_logits)

    click.echo("Training complete.")

    vae.save(out, df)

@model.command()
@click.argument("input_path", type=click.Path(exists=True, dir_okay=False, readable=True, path_type=str))
@click.argument("model_path", type=click.Path(exists=True, dir_okay=True, readable=True, path_type=str))
def encode(input_path: str, model_path:str):
    m = BaseVAE.open_model(model_path, model_cls=VAE)

    print(m)
    df = pd.read_csv(input_path, sep="\t", index_col=0)

<<<<<<< HEAD
    vae.fit(df, epochs=epochs)
    click.echo("Training complete.")


@model.command()
@click.argument("h5", type=str)
@click.option("--epochs", "-e", type=int, default=5, show_default=True, help="Training epochs")
@click.option("--batch-size", type=int, default=1024, show_default=True, help="Batch Size")
@click.option("--learning-rate", type=float, default=1e-3, show_default=True, help="Learning Rate")
@click.option("--seed", type=int, default=42, show_default=True, help="Batch Size")
@click.option("--embedding-dim", type=int, default=64)
def train_hla2vec(h5:str, epochs:int, batch_size:int, learning_rate:float, seed:int, embedding_dim:int):

    #TODO: this should be put into a library function
    np.random.seed(seed)
    if torch.cuda.is_available():
        torch.cuda.manual_seed_all(seed)
    torch.manual_seed(seed)

    data = load_bigmhc(h5)

    model, history = fit_hla2vec(
        **data,
        emb_dim=embedding_dim,
        batch_size=batch_size,
        epochs=epochs,
        lr=learning_rate,
        seed=seed,
    )

    print("Final epoch:", history[-1])
    torch.save(model.state_dict(), "hla2vec_demo.pt")
    print("Saved weights -> hla2vec_demo.pt")
=======
>>>>>>> 55047b0c
<|MERGE_RESOLUTION|>--- conflicted
+++ resolved
@@ -1,21 +1,11 @@
 
 import click
 import pandas as pd
-<<<<<<< HEAD
 import numpy as np
 import torch
 from ..layers import LayerInfo
 from ..models.vae.vae import VAE
 from ..models.hla2vec import fit_hla2vec, load_bigmhc
-=======
-
-from .. import dataframe_loader, dataframe_tensor
-from ..layers import LayerInfo, build_layers, ConstraintInfo
-from ..models.vae.vae import VAE, BaseVAE
-from ..preprocessing import ExpMinMaxScaler
-from ..losses import bce_with_logits
-from ..pathway import extract_pathway_interactions, feature_map_intersect, FeatureGroups
->>>>>>> 55047b0c
 
 model = click.Group(name="model", help="VAE Model commands.")
 
@@ -132,7 +122,7 @@
     print(m)
     df = pd.read_csv(input_path, sep="\t", index_col=0)
 
-<<<<<<< HEAD
+
     vae.fit(df, epochs=epochs)
     click.echo("Training complete.")
 
@@ -165,6 +155,4 @@
 
     print("Final epoch:", history[-1])
     torch.save(model.state_dict(), "hla2vec_demo.pt")
-    print("Saved weights -> hla2vec_demo.pt")
-=======
->>>>>>> 55047b0c
+    print("Saved weights -> hla2vec_demo.pt")