--- conflicted
+++ resolved
@@ -4,13 +4,9 @@
 import numpy as np
 import torch
 
-<<<<<<< HEAD
+from sklearn.preprocessing import MinMaxScaler
+
 from .. import dataframe_loader, dataframe_tensor, get_device
-=======
-from sklearn.preprocessing import MinMaxScaler
-
-from .. import dataframe_loader, dataframe_tensor
->>>>>>> 8f489da4
 from ..layers import LayerInfo, build_layers, ConstraintInfo
 from ..models.vae.vae import VAE, BaseVAE
 from ..preprocessing import ExpMinMaxScaler
@@ -170,19 +166,14 @@
 @model.command()
 @click.argument("input_path", type=click.Path(exists=True, dir_okay=False, readable=True, path_type=str))
 @click.argument("model_path", type=click.Path(exists=True, dir_okay=True, readable=True, path_type=str))
-<<<<<<< HEAD
 @click.option("--normalize", "-n", type=str, default="none")
 @click.option("--out", "-o", type=str, default="embedding.tsv")
 def encode(input_path: str, model_path:str, normalize:str, out:str):
-    m = BaseVAE.open_model(model_path, model_cls=VAE)
+    m = VAE.open_model(path=model_path)
     df = pd.read_csv(input_path, sep="\t", index_col=0)
-=======
-def encode(input_path: str, model_path:str):
-    m = VAE.open_model(path=model_path)
-
-    print(m)
-    #df = pd.read_csv(input_path, sep="\t", index_col=0)
->>>>>>> 8f489da4
+
+    # print(m)
+    # df = pd.read_csv(input_path, sep="\t", index_col=0)
 
     df = df[m.features]
     if normalize == "expMinMax":
