<<<<<<< HEAD

"""
Models
"""

from typing import TYPE_CHECKING
=======
>>>>>>> 5d87f69b

"""
Models
"""

from typing import TYPE_CHECKING

if TYPE_CHECKING: # pragma: no cover
    from .vae_model.vae import VAE as _VAE  # pragma: no cover
    from .vae_model.net_vae import NetVae as _NetVae  # pragma: no cover

def __getattr__(name: str):  # pragma: no cover
    if name == "VAE":  # pragma: no cover
        from .vae_model.vae import VAE  # pragma: no cover
        return VAE  # pragma: no cover
    elif name == "NetVae":  # pragma: no cover
        from .vae_model.net_vae import NetVae  # pragma: no cover
        return NetVae  # pragma: no cover
    raise AttributeError(f"module {__name__} has no attribute {name}")  # pragma: no cover<|MERGE_RESOLUTION|>--- conflicted
+++ resolved
@@ -1,12 +1,3 @@
-<<<<<<< HEAD
-
-"""
-Models
-"""
-
-from typing import TYPE_CHECKING
-=======
->>>>>>> 5d87f69b
 
 """
 Models
