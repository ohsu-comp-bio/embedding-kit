
"""
Custom layers
<<<<<<< HEAD
A custom module for building layers with masked linear operations and activation functions. This module provides a flexible way to create layers with various configurations of masked linear transformations followed by an optional non-linear activation function.

Classes:
    LayerModule: A custom layer that applies a masked linear transformation followed by an optional non-linear activation function.
=======

>>>>>>> 5d87f69b
"""

from .masked_linear import MaskedLinear
from .layer_info import LayerInfo, convert_activation
from .pairwise_comparison_layer import PairwiseComparison

"""
A custom module for building layers with masked linear operations and activation functions. This module provides a flexible way to create layers with various configurations of masked linear transformations followed by an optional non-linear activation function.

Classes:
    LayerModule: A custom layer that applies a masked linear transformation followed by an optional non-linear activation function.
"""<|MERGE_RESOLUTION|>--- conflicted
+++ resolved
@@ -1,23 +1,12 @@
 
 """
 Custom layers
-<<<<<<< HEAD
 A custom module for building layers with masked linear operations and activation functions. This module provides a flexible way to create layers with various configurations of masked linear transformations followed by an optional non-linear activation function.
 
 Classes:
     LayerModule: A custom layer that applies a masked linear transformation followed by an optional non-linear activation function.
-=======
-
->>>>>>> 5d87f69b
 """
 
 from .masked_linear import MaskedLinear
 from .layer_info import LayerInfo, convert_activation
 from .pairwise_comparison_layer import PairwiseComparison
-
-"""
-A custom module for building layers with masked linear operations and activation functions. This module provides a flexible way to create layers with various configurations of masked linear transformations followed by an optional non-linear activation function.
-
-Classes:
-    LayerModule: A custom layer that applies a masked linear transformation followed by an optional non-linear activation function.
-"""